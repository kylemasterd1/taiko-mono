<script lang="ts">
  import * as Sentry from '@sentry/svelte';
  import { type Address, fetchFeeData } from '@wagmi/core';
  import { BigNumber, Contract, ethers, type Signer } from 'ethers';
  import { _ } from 'svelte-i18n';

  import { chains } from '../../chain/chains';
  import { erc20ABI } from '../../constants/abi';
  import type { BridgeOpts, BridgeType } from '../../domain/bridge';
  import type { Chain } from '../../domain/chain';
  import { ProcessingFeeMethod } from '../../domain/fee';
  import { MessageStatus } from '../../domain/message';
  import type { Token } from '../../domain/token';
  import type { BridgeTransaction } from '../../domain/transaction';
  import { providers } from '../../provider/providers';
  import { storageService } from '../../storage/services';
  import { activeBridge, bridgeType } from '../../store/bridge';
  import { destChain, srcChain } from '../../store/chain';
  import { signer } from '../../store/signer';
  import { token } from '../../store/token';
  import {
    pendingTransactions,
    transactions as transactionsStore,
  } from '../../store/transaction';
  import { isERC20, isETH } from '../../token/tokens';
  import { checkIfTokenIsDeployedCrossChain } from '../../utils/checkIfTokenIsDeployedCrossChain';
  import { getAddressForToken } from '../../utils/getAddressForToken';
  import { hasInjectedProvider } from '../../utils/injectedProvider';
  import { isOnCorrectChain } from '../../utils/isOnCorrectChain';
  import { getLogger } from '../../utils/logger';
  import { truncateString } from '../../utils/truncateString';
  import { tokenVaults } from '../../vault/tokenVaults';
  import {
    errorToast,
    successToast,
    warningToast,
  } from '../NotificationToast.svelte';
  import ActionButtons from './ActionButtons.svelte';
  import AddTokenToWallet from './AddTokenToWallet.svelte';
  import Memo from './Memo.svelte';
  import ProcessingFee from './ProcessingFee.svelte';
  import SelectToken from './SelectToken.svelte';
  import To from './To.svelte';

  const log = getLogger('component:BridgeForm');

  let amount: string;

  let computingAllowance: boolean = false;
  let requiresAllowance: boolean = false;

  let actionDisabled: boolean = true;

  let computingTokenBalance: boolean = false;
  let tokenBalance: string;

  let memo: string = '';
  let showMemo: boolean = false;
  let memoError: string = '';

  let to: string = '';
  let showTo: boolean = false;

  let feeMethod: ProcessingFeeMethod = ProcessingFeeMethod.RECOMMENDED;
  let feeAmount: string = '0';

  let showAddToWallet: boolean = false;

  async function updateTokenBalance(signer: Signer, token: Token) {
    if (signer && token) {
      computingTokenBalance = true;

      if (isETH(token)) {
        const userBalance = await signer.getBalance('latest');
        tokenBalance = ethers.utils.formatEther(userBalance);

        log('ETH balance:', tokenBalance);
      } else {
        let address: string;

        try {
          address = await getAddressForToken(
            token,
            $srcChain,
            $destChain,
            signer,
          );
        } catch (error) {
          console.error(error);
          tokenBalance = '0.0';
          return;
        }

        if (address == ethers.constants.AddressZero) {
          tokenBalance = '0.0';
          return;
        }

        try {
          const tokenContract = new Contract(address, erc20ABI, signer);

          const balance = await tokenContract.balanceOf(
            await signer.getAddress(),
          );

          tokenBalance = ethers.utils.formatUnits(balance, token.decimals);

          log(`${token.symbol} balance is ${tokenBalance}`);
        } catch (error) {
          console.error(error);

          tokenBalance = '0.0';

          throw Error(`failed to get balance for ${token.symbol}`, {
            cause: error,
          });
        }
      }
    }
  }

  async function checkAllowance(
    amount: string,
    token: Token,
    bridgeType: BridgeType,
    srcChain: Chain,
    signer: Signer,
  ) {
    if (!srcChain || !amount || !token || !bridgeType || !signer) return false;

    computingAllowance = true;

    const address = await getAddressForToken(
      token,
      srcChain,
      $destChain,
      signer,
    );

    const parsedAmount = ethers.utils.parseUnits(amount, token.decimals);

    log(
      `Checking allowance for token ${
        token.symbol
      } and amount ${parsedAmount.toString()}`,
    );

    const isRequired = await $activeBridge.requiresAllowance({
      amount: parsedAmount,
      signer: signer,
      contractAddress: address,
      spenderAddress: tokenVaults[srcChain.id],
    });

    log(`Token ${token.symbol} requires allowance? ${isRequired}`);

    return isRequired;
  }

  async function checkActionDisabled(
    signer: Signer,
    amount: string,
    token: Token,
    tokenBalance: string,
    memoError: string,
    srcChain: Chain,
  ) {
    if (
      !signer ||
      !amount ||
      !tokenBalance ||
      !srcChain ||
      !chains[srcChain.id] ||
      memoError
    )
      return true;

    const isCorrectChain = await isOnCorrectChain(signer, srcChain.id);
    if (!isCorrectChain) return true;

    if (
      isNaN(parseFloat(amount)) ||
      ethers.utils.parseUnits(amount).eq(BigNumber.from(0))
    )
      return true;

    const parsedBalance = ethers.utils.parseUnits(tokenBalance, token.decimals);
    const parsedAmount = ethers.utils.parseUnits(amount, token.decimals);
    if (BigNumber.from(parsedBalance).lt(parsedAmount)) return true;

    return false;
  }

  // TODO: rethink this function. By passing the token value, we make sure that async
  //       changes in the token don't affect the execution of this function. However,
  //       there are other moving pieces here, although neither chain nor signer can change.
  //       Ideally we would pass all the values as arguments and break down this function.
  //       As for changing the state of `requiresAllowance`, we could do this in a wrapper.
  async function approve(_token: Token) {
    try {
      if (!requiresAllowance)
        throw Error('does not require additional allowance');

      const contractAddress = await getAddressForToken(
        _token,
        $srcChain,
        $destChain,
        $signer,
      );

      const spenderAddress = tokenVaults[$srcChain.id];
      const parsedAmount = ethers.utils.parseUnits(amount, _token.decimals);

      log(`Approving token ${_token.symbol}`);

      const tx = await $activeBridge.approve({
        amount: parsedAmount,
        signer: $signer,
        contractAddress,
        spenderAddress,
      });

      successToast('Transaction sent to approve tokens transfer.');

      await pendingTransactions.add(tx, $signer);

      requiresAllowance = false;

      successToast(
        `<strong>Tokens transfer approved!</strong><br />You can now proceed to bridge ${_token.symbol} tokens.`,
      );
    } catch (error) {
      console.error(error);
      Sentry.captureException(error);

      Sentry.captureException(error, {
        extra: {
          token: _token.symbol,
          srcChain: $srcChain.id,
        },
      });

      // TODO: we need to improve the toast API so we can simply pass
      //       title (header), note (footer), icon, etc.

      const headerError = '<strong>Failed to approve</strong><br />';

      if (error.cause?.status === 0) {
        const explorerUrl = `${$srcChain.explorerUrl}/tx/${error.cause.transactionHash}`;
        const htmlLink = `<a href="${explorerUrl}" target="_blank"><b><u>here</u></b></a>`;
        errorToast(
          `${headerError}Click ${htmlLink} to see more details on the explorer.`,
          true, // dismissible
        );
      } else if (
        [error.code, error.cause?.code].includes(ethers.errors.ACTION_REJECTED)
      ) {
        warningToast(`Transaction has been rejected.`);
      } else {
        errorToast(`${headerError}Try again later.`);
      }
    }
  }

  async function checkUserHasEnoughBalance(bridgeOpts: BridgeOpts) {
    const gasEstimate = await $activeBridge.estimateGas({
      ...bridgeOpts,
      // We need an amount, and user might not have entered one at this point
      amount: BigNumber.from(1),
    });

    const feeData = await fetchFeeData();

    log('Fetched network information', feeData);

    const requiredGas = gasEstimate.mul(feeData.gasPrice);
    const userBalance = await $signer.getBalance('latest');

    let balanceAvailableForTx = userBalance;

    if (isETH($token)) {
      balanceAvailableForTx = userBalance.sub(ethers.utils.parseEther(amount));
    }

    const hasEnoughBalance = balanceAvailableForTx.gte(requiredGas);

    log(
      `Is required gas ${requiredGas.toString()} less than available balance ${balanceAvailableForTx.toString()}? ${hasEnoughBalance}`,
    );

    return hasEnoughBalance;
  }

  // TODO: exactly the same as `approve` function. See comment there.
  async function bridge(_token: Token) {
    try {
      if (requiresAllowance) {
        throw Error('requires additional allowance');
      }

      if (showTo && !ethers.utils.isAddress(to)) {
        throw Error('invalid custom recipient address');
      }

      const onCorrectChain = await isOnCorrectChain($signer, $srcChain.id);

      if (!onCorrectChain) {
        errorToast($_('toast.errorWrongNetwork'));
        return;
      }

      const parsedAmount = ethers.utils.parseUnits(amount, _token.decimals);

      const provider = providers[$destChain.id];
      const destTokenVaultAddress = tokenVaults[$destChain.id];

      // TODO: remove this, and move this check to the ERC20 bridge directly
      let isBridgedTokenAlreadyDeployed =
        await checkIfTokenIsDeployedCrossChain(
          _token,
          provider,
          destTokenVaultAddress,
          $destChain,
          $srcChain,
        );

      const bridgeAddress = chains[$srcChain.id].bridgeAddress;
      const tokenVaultAddress = tokenVaults[$srcChain.id];

      const tokenAddress = await getAddressForToken(
        _token,
        $srcChain,
        $destChain,
        $signer,
      );

      const bridgeOpts: BridgeOpts = {
        amount: parsedAmount,
        signer: $signer,
        tokenAddress,
        srcChainId: $srcChain.id,
        destChainId: $destChain.id,
        tokenVaultAddress,
        bridgeAddress,
        processingFeeInWei: getProcessingFee(),
        memo: memo,
        isBridgedTokenAlreadyDeployed,
        to: showTo && to ? to : await $signer.getAddress(),
      };

      const doesUserHaveEnoughBalance = await checkUserHasEnoughBalance(
        bridgeOpts,
      );

      if (!doesUserHaveEnoughBalance) {
        // TODO: about custom errors and catch it in the catch block?
        errorToast($_('toast.errorInsufficientBalance'));
        return;
      }

      log('Getting ready to bridge with options', bridgeOpts);

      const tx = await $activeBridge.bridge(bridgeOpts);

      successToast('Transaction sent to bridge your funds.');

      await pendingTransactions.add(tx, $signer);

      // tx.chainId is not set immediately but we need it later.
      // Set it manually.
      tx.chainId = $srcChain.id;

      const userAddress = (await $signer.getAddress()) as Address;

      let transactions: BridgeTransaction[] =
        await storageService.getAllByAddress(userAddress);

      log('Preparing transaction for storage…');

      let bridgeTransaction: BridgeTransaction = {
        srcChainId: $srcChain.id,
        destChainId: $destChain.id,
        symbol: _token.symbol,
        amount: parsedAmount,
        from: tx.from,
        hash: tx.hash,
        status: MessageStatus.New,
      };

      log('Transaction ready to be included in storage', bridgeTransaction);

      if (!transactions) {
        transactions = [bridgeTransaction];
      } else {
        transactions.push(bridgeTransaction);
      }

      storageService.updateStorageByAddress(userAddress, transactions);

      const allTransactions = $transactionsStore;

      // Get full BridgeTransaction object
      bridgeTransaction = await storageService.getTransactionByHash(
        userAddress,
        tx.hash,
      );

      log('Transaction to be prepended in the store', bridgeTransaction);

      transactionsStore.set([bridgeTransaction, ...allTransactions]);

      log('All transactions in store', $transactionsStore);

      // Reset form
      to = '';
      memo = '';
      amount = '';
      showTo = false;
      showMemo = false;
      feeAmount = '0';
      feeMethod = ProcessingFeeMethod.RECOMMENDED;

      // Re-selecting the token triggers reactivity
      $token = $token;

      successToast(
        `<strong>Transaction completed!</strong><br />Your funds are getting ready to be claimed on ${$destChain.name}.`,
      );
    } catch (error) {
      console.error(error);

<<<<<<< HEAD
=======
      // Extra information we're gonna send to Sentry
      const extra = {
        token: _token.symbol,
        srcChain: $srcChain.id,
      };

>>>>>>> d58ff034
      const isBll = _token.symbol.toLocaleLowerCase() === 'bll';

      const headerError = '<strong>Failed to bridge funds</strong><br />';
      const noteError = isBll
        ? '<div class="mt-2 text-xs"><strong>Note</strong>: BLL token intentionally will fail 50% of the time</div>'
        : '';

      if (error.cause?.status === 0) {
        // No need to capture this error if BLL is the one failing,
        // otherwise we're gonna spam Sentry with expected errors
<<<<<<< HEAD
        !isBll && Sentry.captureException(error);
=======
        !isBll && Sentry.captureException(error, { extra });
>>>>>>> d58ff034

        const explorerUrl = `${$srcChain.explorerUrl}/tx/${error.cause.transactionHash}`;
        const htmlLink = `<a href="${explorerUrl}" target="_blank"><b><u>here</u></b></a>`;
        errorToast(
          `${headerError}Click ${htmlLink} to see more details on the explorer.${noteError}`,
          true, // dismissible
        );
      } else if (
        [error.code, error.cause?.code].includes(ethers.errors.ACTION_REJECTED)
      ) {
        warningToast(`Transaction has been rejected.`);
      } else {
        // Do not capture if it's BLL. It's expected.
<<<<<<< HEAD
        !isBll && Sentry.captureException(error);
=======
        !isBll && Sentry.captureException(error, { extra });
>>>>>>> d58ff034

        errorToast(`${headerError}Try again later.${noteError}`);
      }
    }
  }

  async function useFullAmount() {
    if (isETH($token)) {
      try {
        const feeData = await fetchFeeData();
        const processingFeeInWei = getProcessingFee();

        const bridgeAddress = chains[$srcChain.id].bridgeAddress;
        const toAddress = showTo && to ? to : await $signer.getAddress();

        // Won't be used in ETHBridge.estimateGas()
        // TODO: different arguments depending on the type of bridge
        const tokenVaultAddress = '0x00';
        const tokenAddress = '0x00';

        // Whatever amount just to get an estimation
        const bnAmount = BigNumber.from(1);

        const gasEstimate = await $activeBridge.estimateGas({
          memo,
          tokenAddress,
          bridgeAddress,
          tokenVaultAddress,
          processingFeeInWei,
          to: toAddress,
          signer: $signer,
          amount: bnAmount,
          srcChainId: $srcChain.id,
          destChainId: $destChain.id,
        });

        const requiredGas = gasEstimate.mul(feeData.gasPrice);
        const userBalance = await $signer.getBalance('latest');

        // Let's start with substracting the estimated required gas to bridge
        let balanceAvailableForTx = userBalance.sub(requiredGas);

        // Following we substract the currently selected processing fee
        const processingFee = getProcessingFee();
        if (processingFee) {
          balanceAvailableForTx = balanceAvailableForTx.sub(processingFee);
        }

        amount = ethers.utils.formatEther(balanceAvailableForTx);
      } catch (error) {
        console.error(error);

        // In case of error default to using the full amount of ETH available.
        // The user would still not be able to make the restriction and will have to
        // manually set the amount.
        amount = tokenBalance.toString();
      }
    } else {
      amount = tokenBalance.toString();
    }
  }

  function getProcessingFee() {
    if (feeMethod === ProcessingFeeMethod.NONE) {
      return undefined;
    }

    return BigNumber.from(ethers.utils.parseEther(feeAmount));
  }

  function updateAmount(event: Event) {
    const target = event.target as HTMLInputElement;
    amount = target.value;
  }

  function toggleShowAddTokenToWallet(token: Token) {
    // If there is no injected provider we can't add the token to the wallet
    showAddToWallet = isERC20(token) && hasInjectedProvider();
  }

  $: updateTokenBalance($signer, $token).finally(() => {
    computingTokenBalance = false;
  });

  $: checkActionDisabled(
    $signer,
    amount,
    $token,
    tokenBalance,
    memoError,
    $srcChain,
  )
    .then((disabled) => (actionDisabled = disabled))
    .catch((error) => console.error(error));

  $: checkAllowance(amount, $token, $bridgeType, $srcChain, $signer)
    .then((isRequired) => (requiresAllowance = isRequired))
    .catch((error) => {
      console.error(error);
      requiresAllowance = false;
    })
    .finally(() => {
      computingAllowance = false;
    });

  $: amountEntered = Boolean(amount);

  $: toggleShowAddTokenToWallet($token);
</script>

<div class="space-y-6 md:space-y-4">
  <div class="form-control">
    <label class="label" for="amount">
      <span class="label-text">{$_('bridgeForm.fieldLabel')}</span>

      {#if $signer && tokenBalance}
        <div class="label-text flex items-center space-x-2">
          <span>
            {$_('bridgeForm.balance')}:
            {tokenBalance.length > 10
              ? `${truncateString(tokenBalance, 6)}…`
              : tokenBalance}
            {$token.symbol}
          </span>

          <button
            class="btn btn-xs rounded-md text-xs ml-1 dark:bg-dark-5 h-[20px]"
            on:click={useFullAmount}>
            {$_('bridgeForm.maxLabel')}
          </button>

          {#if showAddToWallet}
            <AddTokenToWallet />
          {/if}
        </div>
      {/if}
    </label>

    <div
      class="flex relative rounded-md bg-dark-2 justify-between items-center pr-4">
      <input
        id="amount"
        name="amount"
        type="number"
        placeholder="0.01"
        min="0"
        class="input input-primary bg-dark-2 input-md md:input-lg w-full focus:ring-0 border-dark-2"
        value={amount}
        on:input={updateAmount} />
      <SelectToken />
    </div>
  </div>

  <div>
    <To bind:to bind:show={showTo} />
  </div>

  <div>
    <ProcessingFee bind:method={feeMethod} bind:amount={feeAmount} />
  </div>

  <div>
    <Memo bind:memo bind:error={memoError} bind:show={showMemo} />
  </div>

  <ActionButtons
    token={$token}
    {requiresAllowance}
    {computingAllowance}
    {tokenBalance}
    {computingTokenBalance}
    {actionDisabled}
    {amountEntered}
    {approve}
    {bridge} />
</div><|MERGE_RESOLUTION|>--- conflicted
+++ resolved
@@ -231,7 +231,6 @@
       );
     } catch (error) {
       console.error(error);
-      Sentry.captureException(error);
 
       Sentry.captureException(error, {
         extra: {
@@ -429,15 +428,12 @@
     } catch (error) {
       console.error(error);
 
-<<<<<<< HEAD
-=======
       // Extra information we're gonna send to Sentry
       const extra = {
         token: _token.symbol,
         srcChain: $srcChain.id,
       };
 
->>>>>>> d58ff034
       const isBll = _token.symbol.toLocaleLowerCase() === 'bll';
 
       const headerError = '<strong>Failed to bridge funds</strong><br />';
@@ -448,11 +444,7 @@
       if (error.cause?.status === 0) {
         // No need to capture this error if BLL is the one failing,
         // otherwise we're gonna spam Sentry with expected errors
-<<<<<<< HEAD
-        !isBll && Sentry.captureException(error);
-=======
         !isBll && Sentry.captureException(error, { extra });
->>>>>>> d58ff034
 
         const explorerUrl = `${$srcChain.explorerUrl}/tx/${error.cause.transactionHash}`;
         const htmlLink = `<a href="${explorerUrl}" target="_blank"><b><u>here</u></b></a>`;
@@ -466,11 +458,7 @@
         warningToast(`Transaction has been rejected.`);
       } else {
         // Do not capture if it's BLL. It's expected.
-<<<<<<< HEAD
-        !isBll && Sentry.captureException(error);
-=======
         !isBll && Sentry.captureException(error, { extra });
->>>>>>> d58ff034
 
         errorToast(`${headerError}Try again later.${noteError}`);
       }
