--- conflicted
+++ resolved
@@ -35,11 +35,7 @@
       if (error instanceof UserRejectedRequestError) {
         warningToast('Switch chain request rejected.');
       } else {
-<<<<<<< HEAD
-        Sentry.captureException(error);
-=======
         Sentry.captureException(error, { extra: { chainTo: chain.id } });
->>>>>>> d58ff034
 
         errorToast('Error switching chain.');
       }
