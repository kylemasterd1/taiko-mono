--- conflicted
+++ resolved
@@ -15,12 +15,9 @@
 	EventNameBlockProven   = "BlockProven"
 	EventNameBlockProposed = "BlockProposed"
 	EventNameBlockVerified = "BlockVerified"
-<<<<<<< HEAD
 	EventNameSlashed       = "Slashed"
-=======
 	EventNameMessageSent   = "MessageSent"
 	EventNameSwap          = "Swap"
->>>>>>> d51161d4
 )
 
 // Event represents a stored EVM event. The fields will be serialized
@@ -82,13 +79,10 @@
 		address string,
 		event string,
 	) (paginate.Page, error)
-<<<<<<< HEAD
 	GetTotalSlashedTokens(ctx context.Context) (*big.Int, error)
-=======
 	FirstByAddressAndEventName(
 		ctx context.Context,
 		address string,
 		event string,
 	) (*Event, error)
->>>>>>> d51161d4
 }