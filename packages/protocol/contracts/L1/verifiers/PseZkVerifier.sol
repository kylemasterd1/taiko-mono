// SPDX-License-Identifier: MIT
//  _____     _ _         _         _
// |_   _|_ _(_) |_____  | |   __ _| |__ ___
//   | |/ _` | | / / _ \ | |__/ _` | '_ (_-<
//   |_|\__,_|_|_\_\___/ |____\__,_|_.__/__/

pragma solidity ^0.8.20;

import { EssentialContract } from "../../common/EssentialContract.sol";
<<<<<<< HEAD
import { LibBytesUtils } from "../../thirdparty/LibBytesUtils.sol";
import { Lib4844 } from "../../common/Lib4844.sol";
=======
>>>>>>> 372b8e5f
import { Proxied } from "../../common/Proxied.sol";
import { LibBytesUtils } from "../../thirdparty/LibBytesUtils.sol";

import { TaikoData } from "../TaikoData.sol";

import { IVerifier } from "./IVerifier.sol";

/// @title PseZkVerifier
/// @notice See the documentation in {IVerifier}.
contract PseZkVerifier is EssentialContract, IVerifier {
    uint256[50] private __gap;

    error L1_INVALID_PROOF();

    struct PseZkEvmProof {
        bytes32 txListHash;
        uint256 pointValue;
        bytes1[48] pointCommitment;
        bytes1[48] pointProof;
        uint16 verifierId;
        bytes zkp;
    }

    /// @notice Initializes the contract with the provided address manager.
    /// @param _addressManager The address of the address manager contract.
    function init(address _addressManager) external initializer {
        EssentialContract._init(_addressManager);
    }

    /// @inheritdoc IVerifier
    function verifyProof(
        uint64, /*blockId*/
        address prover,
        bool isContesting,
        bytes32 blobHash,
        TaikoData.BlockEvidence calldata evidence
    )
        external
        view
    {
        // Do not run proof verification to contest an existing proof
        if (isContesting) return;

        PseZkEvmProof memory p = abi.decode(evidence.proof, (PseZkEvmProof));
        bytes32 instance = calcInstance({
            prover: prover,
            blobHash: blobHash,
            txListHash: p.txListHash,
            pointValue: p.pointValue,
            evidence: evidence
        });

        // Verify blob
        Lib4844.evaluatePoint({
            blobHash: blobHash,
            x: uint256(instance) % Lib4844.BLS_MODULUS,
            y: p.pointValue,
            commitment: p.pointCommitment,
            proof: p.pointProof
        });

        // Validate the instance using bytes utilities.
        bool verified = LibBytesUtils.equal(
<<<<<<< HEAD
            LibBytesUtils.slice(p.zkp, 0, 32),
            bytes.concat(bytes16(0), bytes16(instance))
        );
        if (!verified) revert L1_INVALID_PROOF();
=======
            LibBytesUtils.slice(evidence.proof, 2, 32),
            bytes.concat(bytes16(0), bytes16(instance))
        );
        if (!verified) revert L1_INVALID_PROOF();

        verified = LibBytesUtils.equal(
            LibBytesUtils.slice(evidence.proof, 34, 32),
            bytes.concat(bytes16(0), bytes16(uint128(uint256(instance))))
        );
        if (!verified) revert L1_INVALID_PROOF();
>>>>>>> 372b8e5f

        verified = LibBytesUtils.equal(
            LibBytesUtils.slice(p.zkp, 32, 32),
            bytes.concat(bytes16(0), bytes16(uint128(uint256(instance))))
        );
        if (!verified) revert L1_INVALID_PROOF();

        // Delegate to the ZKP verifier library to validate the proof.
        // Resolve the verifier's name and obtain its address.
        address verifierAddress = resolve(getVerifierName(p.verifierId), false);

        // Call the verifier contract with the provided proof.
        bytes memory ret;
<<<<<<< HEAD
        (verified, ret) = verifierAddress.staticcall(bytes.concat(p.zkp));
=======
        (verified, ret) =
            verifierAddress.staticcall(bytes.concat(evidence.proof[2:]));
>>>>>>> 372b8e5f

        // Check if the proof is valid.
        if (!verified) revert L1_INVALID_PROOF();
        if (ret.length != 32) revert L1_INVALID_PROOF();
        if (bytes32(ret) != keccak256("taiko")) revert L1_INVALID_PROOF();
    }

    function calcInstance(
        address prover,
        bytes32 blobHash,
        bytes32 txListHash,
        uint256 pointValue,
        TaikoData.BlockEvidence memory evidence
    )
        public
        pure
        returns (bytes32 instance)
    {
        return keccak256(
            abi.encode(
                evidence.metaHash,
                evidence.parentHash,
                evidence.blockHash,
                evidence.signalRoot,
                evidence.graffiti,
                prover,
                blobHash,
                txListHash,
                pointValue
            )
        );
    }

    function getVerifierName(uint16 id) public pure returns (bytes32) {
        return bytes32(uint256(0x1000000) + id);
    }
}

/// @title ProxiedProofVerifier
/// @notice Proxied version of the parent contract.
contract ProxiedPseZkVerifier is Proxied, PseZkVerifier { }<|MERGE_RESOLUTION|>--- conflicted
+++ resolved
@@ -7,11 +7,7 @@
 pragma solidity ^0.8.20;
 
 import { EssentialContract } from "../../common/EssentialContract.sol";
-<<<<<<< HEAD
-import { LibBytesUtils } from "../../thirdparty/LibBytesUtils.sol";
 import { Lib4844 } from "../../common/Lib4844.sol";
-=======
->>>>>>> 372b8e5f
 import { Proxied } from "../../common/Proxied.sol";
 import { LibBytesUtils } from "../../thirdparty/LibBytesUtils.sol";
 
@@ -75,23 +71,10 @@
 
         // Validate the instance using bytes utilities.
         bool verified = LibBytesUtils.equal(
-<<<<<<< HEAD
             LibBytesUtils.slice(p.zkp, 0, 32),
             bytes.concat(bytes16(0), bytes16(instance))
         );
         if (!verified) revert L1_INVALID_PROOF();
-=======
-            LibBytesUtils.slice(evidence.proof, 2, 32),
-            bytes.concat(bytes16(0), bytes16(instance))
-        );
-        if (!verified) revert L1_INVALID_PROOF();
-
-        verified = LibBytesUtils.equal(
-            LibBytesUtils.slice(evidence.proof, 34, 32),
-            bytes.concat(bytes16(0), bytes16(uint128(uint256(instance))))
-        );
-        if (!verified) revert L1_INVALID_PROOF();
->>>>>>> 372b8e5f
 
         verified = LibBytesUtils.equal(
             LibBytesUtils.slice(p.zkp, 32, 32),
@@ -105,12 +88,7 @@
 
         // Call the verifier contract with the provided proof.
         bytes memory ret;
-<<<<<<< HEAD
         (verified, ret) = verifierAddress.staticcall(bytes.concat(p.zkp));
-=======
-        (verified, ret) =
-            verifierAddress.staticcall(bytes.concat(evidence.proof[2:]));
->>>>>>> 372b8e5f
 
         // Check if the proof is valid.
         if (!verified) revert L1_INVALID_PROOF();
