--- conflicted
+++ resolved
@@ -7,13 +7,9 @@
 pragma solidity ^0.8.20;
 
 import { EssentialContract } from "../../common/EssentialContract.sol";
-<<<<<<< HEAD
 import { LibBytesUtils } from "../../thirdparty/LibBytesUtils.sol";
 import { Lib4844 } from "../../common/Lib4844.sol";
-=======
->>>>>>> e50d2875
 import { Proxied } from "../../common/Proxied.sol";
-import { LibBytesUtils } from "../../thirdparty/LibBytesUtils.sol";
 
 import { TaikoData } from "../TaikoData.sol";
 
@@ -73,40 +69,18 @@
             proof: data.pointProof
         });
 
-        // Verify ZKP
-
         // Validate the instance using bytes utilities.
-<<<<<<< HEAD
-        if (
-            !LibBytesUtils.equal(
-                LibBytesUtils.slice(data.zkp, 0, 32),
-                bytes.concat(bytes16(0), bytes16(instance))
-            )
-        ) {
-            revert L1_INVALID_PROOF();
-        }
-
-        if (
-            !LibBytesUtils.equal(
-                LibBytesUtils.slice(data.zkp, 32, 32),
-                bytes.concat(bytes16(0), bytes16(uint128(uint256(instance))))
-            )
-        ) {
-            revert L1_INVALID_PROOF();
-        }
-=======
         bool verified = LibBytesUtils.equal(
-            LibBytesUtils.slice(evidence.proof, 2, 32),
+            LibBytesUtils.slice(data.zkp, 0, 32),
             bytes.concat(bytes16(0), bytes16(instance))
         );
         if (!verified) revert L1_INVALID_PROOF();
 
         verified = LibBytesUtils.equal(
-            LibBytesUtils.slice(evidence.proof, 34, 32),
+            LibBytesUtils.slice(data.zkp, 32, 32),
             bytes.concat(bytes16(0), bytes16(uint128(uint256(instance))))
         );
         if (!verified) revert L1_INVALID_PROOF();
->>>>>>> e50d2875
 
         // Delegate to the ZKP verifier library to validate the proof.
         // Resolve the verifier's name and obtain its address.
@@ -114,14 +88,8 @@
             resolve(getVerifierName(data.verifierId), false);
 
         // Call the verifier contract with the provided proof.
-<<<<<<< HEAD
-        (bool verified, bytes memory ret) =
-            verifierAddress.staticcall(bytes.concat(data.zkp));
-=======
         bytes memory ret;
-        (verified, ret) =
-            verifierAddress.staticcall(bytes.concat(evidence.proof[2:]));
->>>>>>> e50d2875
+        (verified, ret) = verifierAddress.staticcall(bytes.concat(data.zkp));
 
         // Check if the proof is valid.
         if (!verified) revert L1_INVALID_PROOF();
