--- conflicted
+++ resolved
@@ -6,22 +6,9 @@
 
 pragma solidity ^0.8.20;
 
-<<<<<<< HEAD
-import { Create2Upgradeable } from
-    "@openzeppelin/contracts-upgradeable/utils/Create2Upgradeable.sol";
-import { SafeERC20Upgradeable } from
-    "@openzeppelin/contracts-upgradeable/token/ERC20/utils/SafeERC20Upgradeable.sol";
-=======
 import { EssentialContract } from "../common/EssentialContract.sol";
 import { LibAddress } from "../libs/LibAddress.sol";
 import { Proxied } from "../common/Proxied.sol";
-
-import { BridgeErrors } from "./BridgeErrors.sol";
->>>>>>> 6f888306
-
-import { EssentialContract } from "../common/EssentialContract.sol";
-import { Proxied } from "../common/Proxied.sol";
-import { LibAddress } from "../libs/LibAddress.sol";
 
 /// @title EtherVault
 /// @notice This contract is initialized with 2^128 Ether and allows authorized
