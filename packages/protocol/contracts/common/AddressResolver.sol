// SPDX-License-Identifier: MIT
//  _____     _ _         _         _
// |_   _|_ _(_) |_____  | |   __ _| |__ ___
//   | |/ _` | | / / _ \ | |__/ _` | '_ (_-<
//   |_|\__,_|_|_\_\___/ |____\__,_|_.__/__/

pragma solidity ^0.8.20;

import { IAddressManager } from "./AddressManager.sol";

/// @title AddressResolver
/// @notice This contract acts as a bridge for name-to-address resolution.
/// It delegates the resolution to the AddressManager. By separating the logic,
/// we can maintain flexibility in address management without affecting the
/// resolving process.
///
/// Note that the address manager should be changed using upgradability, there
/// is no setAddressManager() function go guarantee atomicness across all
/// contracts that are resolvers.
abstract contract AddressResolver {
    address public addressManager;

    uint256[49] private __gap;

<<<<<<< HEAD
    event AddressManagerChanged(address indexed _addressManager);

=======
>>>>>>> 6772f949
    error RESOLVER_DENIED();
    error RESOLVER_INVALID_MANAGER();
    error RESOLVER_ZERO_ADDR(uint256 chainId, bytes32 name);

    /// @dev Modifier that ensures the caller is the resolved address of a given
    /// name.
    /// @param name The name to check against.
    modifier onlyFromNamed(bytes32 name) {
        if (msg.sender != resolve(name, true)) revert RESOLVER_DENIED();
        _;
    }

    /// @dev Modifier that ensures the caller is the resolved address of two
    /// given names.
    /// @param name1 The first name to check against.
    /// @param name2 The second name to check against.
    modifier onlyFromNamed2(bytes32 name1, bytes32 name2) {
        if (
            msg.sender != resolve(name1, true)
                && msg.sender != resolve(name2, true)
        ) revert RESOLVER_DENIED();
        _;
    }

    /// @notice Resolves a name to its address on the current chain.
    /// @param name Name whose address is to be resolved.
    /// @param allowZeroAddress If set to true, does not throw if the resolved
    /// address is `address(0)`.
    /// @return addr Address associated with the given name.
    function resolve(
        bytes32 name,
        bool allowZeroAddress
    )
        public
        view
        virtual
        returns (address payable addr)
    {
        return _resolve(block.chainid, name, allowZeroAddress);
    }

    /// @notice Resolves a name to its address on a specified chain.
    /// @param chainId The chainId of interest.
    /// @param name Name whose address is to be resolved.
    /// @param allowZeroAddress If set to true, does not throw if the resolved
    /// address is `address(0)`.
    /// @return addr Address associated with the given name on the specified
    /// chain.
    function resolve(
        uint256 chainId,
        bytes32 name,
        bool allowZeroAddress
    )
        public
        view
        virtual
        returns (address payable addr)
    {
        return _resolve(chainId, name, allowZeroAddress);
    }

    /// @dev Initialization method for setting up AddressManager reference.
    /// @param _addressManager Address of the AddressManager.
    function _init(address _addressManager) internal virtual {
        if (_addressManager == address(0)) revert RESOLVER_INVALID_MANAGER();
        addressManager = _addressManager;
    }

    /// @dev Helper method to resolve name-to-address.
    /// @param chainId The chainId of interest.
    /// @param name Name whose address is to be resolved.
    /// @param allowZeroAddress If set to true, does not throw if the resolved
    /// address is `address(0)`.
    /// @return addr Address associated with the given name on the specified
    /// chain.
    function _resolve(
        uint256 chainId,
        bytes32 name,
        bool allowZeroAddress
    )
        private
        view
        returns (address payable addr)
    {
        addr =
            payable(IAddressManager(addressManager).getAddress(chainId, name));

        if (!allowZeroAddress && addr == address(0)) {
            revert RESOLVER_ZERO_ADDR(chainId, name);
        }
    }
}<|MERGE_RESOLUTION|>--- conflicted
+++ resolved
@@ -22,11 +22,6 @@
 
     uint256[49] private __gap;
 
-<<<<<<< HEAD
-    event AddressManagerChanged(address indexed _addressManager);
-
-=======
->>>>>>> 6772f949
     error RESOLVER_DENIED();
     error RESOLVER_INVALID_MANAGER();
     error RESOLVER_ZERO_ADDR(uint256 chainId, bytes32 name);
